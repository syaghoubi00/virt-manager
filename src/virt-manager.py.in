# -*- python -*-
#
# Copyright (C) 2006 Red Hat, Inc.
# Copyright (C) 2006 Daniel P. Berrange <berrange@redhat.com>
#
# This program is free software; you can redistribute it and/or modify
# it under the terms of the GNU General Public License as published by
# the Free Software Foundation; either version 2 of the License, or
# (at your option) any later version.
#
# This program is distributed in the hope that it will be useful,
# but WITHOUT ANY WARRANTY; without even the implied warranty of
# MERCHANTABILITY or FITNESS FOR A PARTICULAR PURPOSE.  See the
# GNU General Public License for more details.
#
# You should have received a copy of the GNU General Public License
# along with this program; if not, write to the Free Software
# Foundation, Inc., 675 Mass Ave, Cambridge, MA 02139, USA.
#

from os import getcwd
import os.path
import sys

import locale
import gettext
import logging

gettext_app = "virt-manager"
gettext_dir = "::GETTEXTDIR::"

locale.setlocale(locale.LC_ALL, '')
gettext.install(gettext_app, gettext_dir)
gettext.bindtextdomain(gettext_app, gettext_dir)

# set up logging
vm_dir = os.path.expanduser("~/.virt-manager")
if not os.access(vm_dir,os.W_OK):
    try:
        os.mkdir(vm_dir)
    except IOError, e:
        raise RuntimeError, "Could not create %d directory: " % vm_dir, e

# XXX should we get logging level from gconf, or command line args ?
logging.basicConfig(level=logging.DEBUG,
                    format="%(asctime)s %(levelname)-8s %(message)s",
                    datefmt="%a, %d %b %Y %H:%M:%S",
                    filename="%s/virt-manager.log" % vm_dir,
                    filemode='w')

# Urgh, pygtk merely logs a warning when failing to open
# the X11 display connection, and lets everything carry
# on as if all were fine. Ultimately bad stuff happens,
# so lets catch it here & get the hell out...
import warnings
warnings.filterwarnings('error', module='gtk')
try:
    import gtk
except Warning, e:
    # ...the risk is we catch too much though
    # Damned if we do, damned if we dont :-)(
    print _("Unable to initialize GTK: ") + str(e)
    sys.exit(1)
warnings.resetwarnings()

import gtk
gtk.gdk.threads_init()

import dbus
import dbus.glib
dbus.glib.threads_init()
import dbus.service

from optparse import OptionParser, OptionValueError

appname = "::PACKAGE::"
appversion = "::VERSION::"
gconf_dir = "/apps/" + appname
asset_dir = "::ASSETDIR::"
glade_dir = asset_dir
icon_dir = asset_dir + "/pixmaps"
pylib_dir = "::PYLIBDIR::"
pyarchlib_dir = "::PYARCHLIBDIR::"

# Hack for dev purposes
if os.path.exists(os.getcwd() + "/src/" + appname + ".glade"):
    glade_dir = os.getcwd() + "/src"
if os.path.exists(os.getcwd() + "/pixmaps/icon_run.png"):
    icon_dir = os.getcwd() + "/pixmaps"

if os.path.exists(os.getcwd() + "/src/virt-manager.py"):
    sys.path.insert(0, os.getcwd() + "/src/graphWidgets/.libs")
elif os.path.exists(os.getcwd() + "/build/src/virt-manager.py"):
    sys.path.insert(0, os.getcwd() + "/src")
    sys.path.insert(0, os.getcwd() + "/build/src/graphWidgets/.libs")
else:
    sys.path.insert(0, pylib_dir)
    sys.path.insert(0, pyarchlib_dir)

from virtManager.config import vmmConfig
from virtManager.engine import vmmEngine
from virtManager.remote import vmmRemote

gtk.window_set_default_icon_from_file(icon_dir + "/" + appname + "-icon.svg")

# maps --show-* to engine (ie local instance) methods
def show_engine(engine, show, uri, uuid):
    if show=='creator':
        engine.show_create(uri)
    elif show=='editor':
        engine.show_details_config(uri, uuid)
    elif show=='performance':
        engine.show_details_performance(uri, uuid)
    elif show=='console':
        engine.show_console(uri, uuid)
    elif show=='summary' or uri:
        engine.show_manager(uri)
    else:
        engine.show_connect()

# maps --show-* to remote manager (ie dbus call) methods
def show_remote(managerObj, show, uri, uuid):
    if show=='creator':
        managerObj.show_domain_creator(uri)
    elif show=='editor':
        managerObj.show_domain_editor(uri, uuid)
    elif show=='performance':
        managerObj.show_domain_performance(uri, uuid)
    elif show=='console':
        managerObj.show_domain_console(uri, uuid)
    elif show=='summary' or uri:
        managerObj.show_host_summary(uri)
    else:
        managerObj.show_connect()

# Generic OptionParser callback for all --show-* options
# This routine stores UUID to options.uuid for all --show-* options 
# where is metavar="UUID" and also sets options.show
def opt_show_cb(option, opt_str, value, parser):
    if option.metavar=="UUID":
        setattr(parser.values, "uuid", value)        
    s = str(option)
    show = s[s.rindex('-')+1:]
    setattr(parser.values, "show", show)

# Run me!
def main():
    optParser = OptionParser()
<<<<<<< HEAD
    optParser.set_defaults(uuid=None)
    optParser.add_option("-c", "--connect", dest="uri", 
        help="Connect to hypervisor at URI", metavar="URI")
    optParser.add_option("--no-dbus", action="store_true", dest="nodbus", 
        help="Disable DBus service for controlling UI")
    optParser.add_option("--show-domain-creator", action="callback", 
        callback=opt_show_cb, dest="show", help="Create a new virtual machine")
    optParser.add_option("--show-domain-editor",  type="string", metavar="UUID",
        action="callback", callback=opt_show_cb, help="Edit a domain configuration")
    optParser.add_option("--show-domain-performance", type="string", metavar="UUID", 
        action="callback", callback=opt_show_cb, help="Show a domain performance")
    optParser.add_option("--show-domain-console", type="string", metavar="UUID",
        action="callback", callback=opt_show_cb, help="Show a domain console")
    optParser.add_option("--show-host-summary", action="callback", 
       callback=opt_show_cb, help="Show a host summary")
=======
    optParser.add_option("-c", "--connect", dest="uri", help="Connect to hypervisor at URI", metavar="URI")
    optParser.add_option("--no-dbus", action="store_true", dest="nodbus", help="Disable DBus service for controlling UI")
    optParser.add_option("--profile", dest="profile", help="Generate runtime performance profile stats", metavar="FILE")
>>>>>>> 3c17c8d7

    (options, args) = optParser.parse_args()

    if options.show and options.uri==None:
        raise OptionValueError("can't use --show-* options without --connect")

    config = vmmConfig(appname, appversion, gconf_dir, glade_dir, icon_dir)
    engine = vmmEngine(config)
    if not(options.nodbus) and not( (os.getenv("DBUS_SESSION_BUS_ADDRESS") is None ) and ( os.getenv("DBUS_STARTER_ADDRESS") is None ) ):
        try:
            bus = None
            if os.getenv("DBUS_STARTER_ADDRESS") is None:
            	bus = dbus.SessionBus()
  	    else:
		bus = dbus.StarterBus()

            dbusProxy = bus.get_object("org.freedesktop.DBus", "/org/freedesktop/DBus")
            dbusObj = dbus.Interface(dbusProxy, "org.freedesktop.DBus")

            if dbusObj.NameHasOwner("com.redhat.virt.manager"):
                # We're already running, so just talk to existing process
                managerProxy = bus.get_object("com.redhat.virt.manager", "/com/redhat/virt/manager")
                managerObj = dbus.Interface(managerProxy, "com.redhat.virt.manager")

                show_remote(managerObj, options.show, options.uri, options.uuid)

                # yes, we exit completely now - remote service is in charge
                return
            else:
                # Grab the service to allow others to talk to us later
                name = dbus.service.BusName("com.redhat.virt.manager", bus=bus)
                remote = vmmRemote(engine, name)
        except:
            # Something went wrong doing dbus setup, just ignor & carry on
            logging.warning("Could not connection to session bus, disabling DBus service " + \
                            str(sys.exc_info()[0]) + " " + str(sys.exc_info()[1]))
<<<<<<< HEAD

    # Finally start the app for real
    show_engine(engine, options.show, options.uri, options.uuid)
    gtk.main()
=======
            if options.uri != None:
                engine.show_manager(options.uri)
            else:
                engine.show_connect()

    if options.profile != None:
        import hotshot
        prof = hotshot.Profile(options.profile)
        prof.runcall(gtk.main)
        prof.close()
    else:
        gtk.main()
>>>>>>> 3c17c8d7

if __name__ == "__main__":
    main()<|MERGE_RESOLUTION|>--- conflicted
+++ resolved
@@ -146,7 +146,7 @@
 # Run me!
 def main():
     optParser = OptionParser()
-<<<<<<< HEAD
+    optParser.add_option("--profile", dest="profile", help="Generate runtime performance profile stats", metavar="FILE")
     optParser.set_defaults(uuid=None)
     optParser.add_option("-c", "--connect", dest="uri", 
         help="Connect to hypervisor at URI", metavar="URI")
@@ -162,11 +162,6 @@
         action="callback", callback=opt_show_cb, help="Show a domain console")
     optParser.add_option("--show-host-summary", action="callback", 
        callback=opt_show_cb, help="Show a host summary")
-=======
-    optParser.add_option("-c", "--connect", dest="uri", help="Connect to hypervisor at URI", metavar="URI")
-    optParser.add_option("--no-dbus", action="store_true", dest="nodbus", help="Disable DBus service for controlling UI")
-    optParser.add_option("--profile", dest="profile", help="Generate runtime performance profile stats", metavar="FILE")
->>>>>>> 3c17c8d7
 
     (options, args) = optParser.parse_args()
 
@@ -203,17 +198,9 @@
             # Something went wrong doing dbus setup, just ignor & carry on
             logging.warning("Could not connection to session bus, disabling DBus service " + \
                             str(sys.exc_info()[0]) + " " + str(sys.exc_info()[1]))
-<<<<<<< HEAD
 
     # Finally start the app for real
     show_engine(engine, options.show, options.uri, options.uuid)
-    gtk.main()
-=======
-            if options.uri != None:
-                engine.show_manager(options.uri)
-            else:
-                engine.show_connect()
-
     if options.profile != None:
         import hotshot
         prof = hotshot.Profile(options.profile)
@@ -221,7 +208,6 @@
         prof.close()
     else:
         gtk.main()
->>>>>>> 3c17c8d7
 
 if __name__ == "__main__":
     main()